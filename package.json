--- conflicted
+++ resolved
@@ -22,18 +22,12 @@
   "dependencies": {
     "argparse": "1.0.10",
     "blessed": "0.1.54",
-<<<<<<< HEAD
-    "blessed-contrib": "^4.8.19",
-    "console-stamp": "0.2.7",
-    "pkg": "^4.4.7"
-=======
     "blessed-contrib": "^4.8.20",
     "console-stamp": "0.2.7",
     "pkg": "^4.4.9"
   },
   "pkg": {
     "assets": "node_modules/blessed/**/*"
->>>>>>> 01913d42
   },
   "devDependencies": {
     "eslint": "^5.12.1",
